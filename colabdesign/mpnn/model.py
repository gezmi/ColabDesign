import jax
import jax.numpy as jnp
import numpy as np
import re
import copy
import random
import os
import joblib

from .jax_weights import __file__ as mpnn_path
from .modules import RunModel

from colabdesign.shared.prep import prep_pos
from colabdesign.shared.utils import Key, copy_dict

# borrow some stuff from AfDesign
from colabdesign.af.prep import prep_pdb
from colabdesign.af.alphafold.common import protein, residue_constants
aa_order = residue_constants.restype_order
order_aa = {b:a for a,b in aa_order.items()}

from scipy.special import softmax, log_softmax

class mk_mpnn_model():
  def __init__(self, model_name="v_48_020",
               backbone_noise=0.0, dropout=0.0,
               seed=None, verbose=False):
    # load model
    path = os.path.join(os.path.dirname(mpnn_path), f'{model_name}.pkl')    
    checkpoint = joblib.load(path)
    config = {'num_letters': 21,
              'node_features': 128,
              'edge_features': 128,
              'hidden_dim': 128,
              'num_encoder_layers': 3,
              'num_decoder_layers': 3,
              'augment_eps': backbone_noise,
              'k_neighbors': checkpoint['num_edges'],
              'dropout': dropout}
    
    self._model = RunModel(config)
    self._model.params = jax.tree_map(np.array, checkpoint['model_state_dict'])
    self._setup()
    self.set_seed(seed)

    self._num = 1
    self._inputs = {}
    self._tied_lengths = False

  def prep_inputs(self, pdb_filename=None, chain=None, homooligomer=False,
                  ignore_missing=True, fix_pos=None, inverse=False,
                  rm_aa=None, verbose=False, **kwargs):
    
    '''get inputs from input pdb'''
    pdb = prep_pdb(pdb_filename, chain, ignore_missing=ignore_missing)
    atom_idx = tuple(residue_constants.atom_order[k] for k in ["N","CA","C","O"])
    chain_idx = np.concatenate([[n]*l for n,l in enumerate(pdb["lengths"])])
    self._lengths = pdb["lengths"]
    L = sum(self._lengths)

    self._inputs = {"X":           pdb["batch"]["all_atom_positions"][:,atom_idx],
                    "mask":        pdb["batch"]["all_atom_mask"][:,1],
                    "S":           pdb["batch"]["aatype"],
                    "residue_idx": pdb["residue_index"],
                    "chain_idx":   chain_idx,
                    "lengths":     np.array(self._lengths),
                    "bias":        np.zeros((L,20))}
    

    if rm_aa is not None:
      for aa in rm_aa.split(","):
        self._inputs["bias"][...,aa_order[aa]] -= 1e6
    
    if fix_pos is not None:
      p = prep_pos(fix_pos, **pdb["idx"])["pos"]
      if inverse:
        p = np.delete(np.arange(L),p)
      self._inputs["fix_pos"] = p
      self._inputs["bias"][p] = 1e7 * np.eye(21)[self._inputs["S"]][p,:20]
    
    if homooligomer:
      assert min(self._lengths) == max(self._lengths)
      self._tied_lengths = True
      self._len = self._lengths[0]
    else:
      self._tied_lengths = False    
      self._len = sum(self._lengths)  

    self.pdb = pdb
    
    if verbose:
      print("lengths", self._lengths)
      if "fix_pos" in self._inputs:
        print("the following positions will be fixed:")
        print(self._inputs["fix_pos"])

  def get_af_inputs(self, af):
    '''get inputs from alphafold model'''

    self._lengths = af._lengths
    self._len = af._len

    self._inputs["residue_idx"] = af._inputs["residue_index"]
    self._inputs["chain_idx"]   = af._inputs["asym_id"]
    self._inputs["bias"]        = af._inputs["bias"]
    self._inputs["lengths"]     = np.array(self._lengths)

    if "batch" in af._inputs:
      atom_idx = tuple(residue_constants.atom_order[k] for k in ["N","CA","C","O"])
      batch = af._inputs["batch"]
      self._inputs["X"]    = batch["all_atom_positions"][:,atom_idx]
      self._inputs["mask"] = batch["all_atom_mask"][:,1]
      self._inputs["S"]    = batch["aatype"]

    if "fix_pos" in af.opt:
      self._inputs["fix_pos"] = p = af.opt["fix_pos"]
      self._inputs["bias"][p] = 1e7 * np.eye(21)[self._inputs["S"]][p,:20]

    if af._args["homooligomer"]:
      assert min(self._lengths) == max(self._lengths)
      self._tied_lengths = True
    else:
      self._tied_lengths = False

  def sample(self, num=1, batch=1, temperature=0.1, rescore=False, **kwargs):
    '''sample sequence'''
    O = []
    for _ in range(num):
      O.append(self.sample_parallel(batch, temperature, rescore, **kwargs))
    return jax.tree_map(lambda *x:np.concatenate(x,0),*O)    

  def sample_parallel(self, batch=10, temperature=0.1, rescore=False, **kwargs):
    '''sample new sequence(s) in parallel'''
    I = copy_dict(self._inputs)
    I.update(kwargs)
    key = I.pop("key",self.key())
    keys = jax.random.split(key,batch)
    O = self._sample_parallel(keys, I, temperature, self._tied_lengths)
    if rescore:
      O = self._rescore_parallel(keys, I, O["S"], O["decoding_order"])
    O = jax.tree_map(np.array, O)

    # process outputs to human-readable form
    O.update(self._get_seq(O))
    O.update(self._get_score(O))
    return O

  def _get_seq(self, O):
    ''' one_hot to amino acid sequence '''
    def split_seq(seq):
      if len(self._lengths) > 1:
<<<<<<< HEAD
        seq = "".join(np.insert(list(seq),np.cumsum(self._lengths[:-1]),"/"))
        if self._tied_lengths:
          seq = seq.split("/")[0]
      return seq
=======
        return "".join(np.insert(list(seq),np.cumsum(self._lengths[:-1]),"/"))
      else:
        return seq
>>>>>>> db689acf
    seqs, S = [], O["S"].argmax(-1)
    if S.ndim == 1: S = [S]
    for s in S:
      seq = "".join([order_aa[a] for a in s])
      seq = split_seq(seq)
      seqs.append(seq)
    
    return {"seq": np.array(seqs)}

  def _get_score(self, O):
    ''' logits to score/sequence_recovery '''
    mask = self._inputs["mask"].copy()
    if "fix_pos" in self._inputs:
      mask[self._inputs["fix_pos"]] = 0

    log_q = log_softmax(O["logits"],-1)[...,:20]
    q = softmax(O["logits"][...,:20],-1)
    if "S" in O:
      S = O["S"][...,:20]
      score = -(S * log_q).sum(-1)
      seqid = S.argmax(-1) == self._inputs["S"]
    else:
      score = -(q * log_q).sum(-1)
      seqid = np.zeros_like(score)
      
    score = (score * mask).sum(-1) / mask.sum()
    seqid = (seqid * mask).sum(-1) / mask.sum()

    return {"score":score, "seqid":seqid}

  def score(self, seq=None, **kwargs):
    '''score sequence'''
    I = copy_dict(self._inputs)
    if seq is not None:
      if self._tied_lengths and len(seq) == self._lengths[0]:
        seq = seq * len(self._lengths)
      I["S"] = np.array([aa_order.get(aa,-1) for aa in seq])
    I.update(kwargs)
    key = I.pop("key",self.key())
    O = jax.tree_map(np.array, self._score(**I, key=key))
    O.update(self._get_score(O))
    return O

  def get_logits(self, **kwargs):
    '''get logits'''
    return self.score(**kwargs)["logits"]

  def get_unconditional_logits(self, **kwargs):
    L = self._inputs["X"].shape[0]
    kwargs["ar_mask"] = np.zeros((L,L))
    return self.score(**kwargs)["logits"]

  def set_seed(self, seed=None):
    np.random.seed(seed=seed)
    self.key = Key(seed=seed).get

  def _setup(self):
    def _score(X, mask, residue_idx, chain_idx, key, **kwargs):
      I = {'X': X,
           'mask': mask,
           'residue_idx': residue_idx,
           'chain_idx': chain_idx}
      I.update(kwargs)

      # define decoding order
      if "decoding_order" not in I:
        key, sub_key = jax.random.split(key)
        randn = jax.random.uniform(sub_key, (I["X"].shape[0],))    
        randn = jnp.where(I["mask"], randn, randn+1)
        if "fix_pos" in I: randn = randn.at[I["fix_pos"]].add(-1)        
        I["decoding_order"] = randn.argsort()

      for k in ["S","bias"]:
        if k in I: I[k] = _aa_convert(I[k])

      O = self._model.score(self._model.params, key, I)
      O["S"] = _aa_convert(O["S"], rev=True)
      O["logits"] = _aa_convert(O["logits"], rev=True)
      return O
    
    def _sample(X, mask, residue_idx, chain_idx, key,
                temperature=0.1, tied_lengths=False, **kwargs):
      I = {'X': X,
           'mask': mask,
           'residue_idx': residue_idx,
           'chain_idx': chain_idx,
           'temperature': temperature}
      I.update(kwargs)

      # define decoding order
      if "decoding_order" in I:
        if I["decoding_order"].ndim == 1:
          I["decoding_order"] = I["decoding_order"][:,None]
      else:
        key, sub_key = jax.random.split(key)
        randn = jax.random.uniform(sub_key, (I["X"].shape[0],))    
        randn = jnp.where(I["mask"], randn, randn+1)
        if "fix_pos" in I: randn = randn.at[I["fix_pos"]].add(-1)        
        if tied_lengths:
          copies = I["lengths"].shape[0]
          decoding_order_tied = randn.reshape(copies,-1).mean(0).argsort()
          I["decoding_order"] = jnp.arange(I["X"].shape[0]).reshape(copies,-1).T[decoding_order_tied]
        else:
          I["decoding_order"] = randn.argsort()[:,None]

      for k in ["S","bias"]:
        if k in I: I[k] = _aa_convert(I[k])
      
      O = self._model.sample(self._model.params, key, I)
      O["S"] = _aa_convert(O["S"], rev=True)
      O["logits"] = _aa_convert(O["logits"], rev=True)
      return O

    self._score = jax.jit(_score)
    self._sample = jax.jit(_sample, static_argnames=["tied_lengths"])

    def _sample_parallel(key, inputs, temperature, tied_lengths=False):
      inputs.pop("temperature",None)
      inputs.pop("key",None)
      return _sample(**inputs, key=key, temperature=temperature, tied_lengths=tied_lengths)
    fn = jax.vmap(_sample_parallel, in_axes=[0,None,None,None])
    self._sample_parallel = jax.jit(fn, static_argnames=["tied_lengths"])

    def _rescore_parallel(key, inputs, S, decoding_order):
      inputs.pop("S",None)
      inputs.pop("decoding_order",None)
      inputs.pop("key",None)
      return _score(**inputs, key=key, S=S, decoding_order=decoding_order)
    fn = jax.vmap(_rescore_parallel, in_axes=[0,None,0,0])
    self._rescore_parallel = jax.jit(fn)

#######################################################################################

def _aa_convert(x, rev=False):
  mpnn_alphabet = 'ACDEFGHIKLMNPQRSTVWYX'
  af_alphabet =   'ARNDCQEGHILKMFPSTWYVX'
  if x is None:
    return x
  else:
    if rev:
      return x[...,tuple(mpnn_alphabet.index(k) for k in af_alphabet)]
    else:
      x = jax.nn.one_hot(x,21) if jnp.issubdtype(x.dtype, jnp.integer) else x
      if x.shape[-1] == 20:
        x = jnp.pad(x,[[0,0],[0,1]])
      return x[...,tuple(af_alphabet.index(k) for k in mpnn_alphabet)]<|MERGE_RESOLUTION|>--- conflicted
+++ resolved
@@ -149,16 +149,10 @@
     ''' one_hot to amino acid sequence '''
     def split_seq(seq):
       if len(self._lengths) > 1:
-<<<<<<< HEAD
         seq = "".join(np.insert(list(seq),np.cumsum(self._lengths[:-1]),"/"))
         if self._tied_lengths:
           seq = seq.split("/")[0]
       return seq
-=======
-        return "".join(np.insert(list(seq),np.cumsum(self._lengths[:-1]),"/"))
-      else:
-        return seq
->>>>>>> db689acf
     seqs, S = [], O["S"].argmax(-1)
     if S.ndim == 1: S = [S]
     for s in S:
